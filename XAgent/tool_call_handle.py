--- conflicted
+++ resolved
@@ -307,11 +307,10 @@
     def get_functions(self, config):
         output = toolserver_interface.get_available_tools()
 
-<<<<<<< HEAD
         available_tools:list = output['available_tools']
         openai_function_jsons:dict = output['tools_json']
         
-        black_list = set(['FileSystemEnv_print_filesys_struture',])
+        black_list = set(config.tool_blacklist)
         for item in black_list:
             try:
                 available_tools.remove(item)
@@ -319,23 +318,6 @@
                 pass
         openai_function_jsons = [openai_function_json for openai_function_json in openai_function_jsons if openai_function_json['name'] not in black_list]
         
-=======
-        available_tools = output['available_tools']
-        openai_function_jsons = output['tools_json']
-        for tool_name in config.tool_blacklist:
-            for k in range(len(available_tools)):
-                # import pdb; pdb.set_trace()
-                if available_tools[k] == tool_name:
-                    available_tools = available_tools[:k] + available_tools[k+1:]
-                    openai_function_jsons = openai_function_jsons[:k] + openai_function_jsons[k+1:]
-                    logger.typewriter_log(
-                        "tool been masked",
-                        Fore.YELLOW,
-                        tool_name,
-                    )
-                    break
-
->>>>>>> 2ea7b77d
         self.tool_names = available_tools
         self.change_subtask_handle_function_enum(available_tools)
         self.avaliable_tools_description_list = openai_function_jsons
